--- conflicted
+++ resolved
@@ -337,7 +337,6 @@
                 elif lookup_type == "startswith":
                     clause = f"n.{field_name} STARTS WITH ${param_name}"
                 elif lookup_type == "istartswith":
-<<<<<<< HEAD
                     clause = (
                         f"toLower(n.{field_name}) STARTS WITH toLower(${param_name})"
                     )
@@ -345,24 +344,17 @@
                     operator = {"gt": ">", "lt": "<", "gte": ">=", "lte": "<="}[
                         lookup_type
                     ]
-=======
-                    clause = f"toLower(n.{field_name}) STARTS WITH toLower(${param_name})"
-                elif lookup_type in ("gt", "lt", "gte", "lte"):
-                    operator = {"gt": ">", "lt": "<", "gte": ">=", "lte": "<="}[lookup_type]
->>>>>>> 4a186785
+
                     clause = f"n.{field_name} {operator} ${param_name}"
                 elif lookup_type == "in":
                     clause = f"n.{field_name} IN ${param_name}"
                 elif lookup_type == "isnull":
-<<<<<<< HEAD
                     clause = (
                         f"n.{field_name} IS NULL"
                         if value
                         else f"n.{field_name} IS NOT NULL"
                     )
-=======
-                    clause = f"n.{field_name} IS NULL" if value else f"n.{field_name} IS NOT NULL"
->>>>>>> 4a186785
+
                 else:
                     clause = f"n.{field_name} = ${param_name}"
                 where_clauses.append(clause)
@@ -377,7 +369,6 @@
         filters: dict | None = None,
     ) -> list:
         """Match nodes based on the given node class, limit, skip, and filters.
-<<<<<<< HEAD
 
         Args:
             node_class (type): The class of the nodes to match.
@@ -385,15 +376,6 @@
             skip (int | None): The number of nodes to skip before collecting the result set. If None, no nodes are skipped.
             filters (dict | None): A dictionary of filters to apply. If None, no filters are applied.
 
-=======
-
-        Args:
-            node_class (type): The class of the nodes to match.
-            limit (int | None): The maximum number of nodes to return. If None, all matching nodes are returned.
-            skip (int | None): The number of nodes to skip before collecting the result set. If None, no nodes are skipped.
-            filters (dict | None): A dictionary of filters to apply. If None, no filters are applied.
-
->>>>>>> 4a186785
         Returns:
             list: A list of nodes that match the given criteria.
         """
@@ -407,13 +389,11 @@
         if limit is not None:
             cypher += " LIMIT $limit"
             params["limit"] = limit
-<<<<<<< HEAD
+
         result = self.evaluate_query(
             cypher, params, node_classes={node_class.__primarylabel__: node_class}
         )
-=======
-        result = self.evaluate_query(cypher, params, node_classes={node_class.__primarylabel__: node_class})
->>>>>>> 4a186785
+
         return result.nodes
 
     def get_count(
