--- conflicted
+++ resolved
@@ -1278,18 +1278,9 @@
 
     Person2.merge_df(people_df, deduplicate=False)
 
-<<<<<<< HEAD
     assert Person2.get_count() == 4
     assert Person2.get_count(filters={"age__gt": 60}) == 3
     assert Person2.get_count(filters={"name__contains": "et"}) == 1
-=======
-    if request.node.callspec.id not in ["networkx-engine"]:
-        assert Person2.get_count() == 4
-
-    if request.node.callspec.id in ["networkx-engine"]:
-        assert Person2.get_count()[0]["_"] == 4
-
->>>>>>> 9c4a93c6
 
 def test_get_count_none(use_graph):
     assert not Person2.get_count()
