--- conflicted
+++ resolved
@@ -1,10 +1,6 @@
 # type: ignore
 from datetime import datetime
-<<<<<<< HEAD
-from typing import ClassVar, Optional
-=======
-from typing import ClassVar, List, Optional, Annotated
->>>>>>> 42be8ccd
+from typing import ClassVar, Optional, Annotated
 from uuid import UUID, uuid4
 
 import pandas as pd
